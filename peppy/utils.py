--- conflicted
+++ resolved
@@ -24,7 +24,6 @@
 _LOGGER = logging.getLogger(__name__)
 
 
-<<<<<<< HEAD
 __all__ = [
     "CommandChecker", "add_project_sample_constants", "check_bam", "check_fastq",
     "check_sample_sheet_row_count", "get_file_size", "fetch_samples",
@@ -32,8 +31,6 @@
 ]
 
 
-=======
->>>>>>> 29301b0f
 def add_project_sample_constants(sample, project):
     """
     Update a Sample with constants declared by a Project.
