--- conflicted
+++ resolved
@@ -4,20 +4,12 @@
 
 Looper doesn't just run pipelines; it can also check and summarize the progress of your jobs, as well as remove all files created by them.
 
-<<<<<<< HEAD
-Each task is controlled by one of the five main commands ``run``, ``summarize``, ``destroy``, ``check``, ``clean``: 
-=======
-Each task is controlled by one of the four main commands ``run``, ``summarize``, ``destroy``, ``check``, ``clean``: 
->>>>>>> 854fc523
+Each task is controlled by one of the five main commands ``run``, ``summarize``, ``destroy``, ``check``, ``clean``:
 
 
 .. code-block:: bash
 
-<<<<<<< HEAD
   usage: looper [-h] [-V] {run,summarize,destroy,check,clean} ...
-=======
-  usage: looper [-h] [--version] {run,summarize,destroy,check,clean} ...
->>>>>>> 854fc523
 
   looper - Loop through samples and submit pipelines for them.
 
@@ -27,12 +19,8 @@
       summarize           Summarize statistics of project samples.
       destroy             Remove all files of the project.
       check               Checks flag status of current runs.
-<<<<<<< HEAD
       clean               Runs clean scripts to remove intermediate files of
                           already processed jobs.
-=======
-      clean               Runs clean scripts to remove intermediate files of already processed jobs.
->>>>>>> 854fc523
 
   optional arguments:
     -h, --help            show this help message and exit
