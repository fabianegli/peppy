--- conflicted
+++ resolved
@@ -2,18 +2,13 @@
 
 This project adheres to [Semantic Versioning](https://semver.org/spec/v2.0.0.html) and [Keep a Changelog](https://keepachangelog.com/en/1.0.0/) format. 
 
-<<<<<<< HEAD
-## [0.30.3] - 2020-08-XX
-
-### Fixed
-- `TypeError` when `subsample_table` is set to `null`
-
-=======
 ## [0.30.3] - 2020-09-22
 
 ### Changed
 - If there's just one `subsample_table` specified, `Project.subsample_table` property will return an object of `pandas.DataFrame` class rather than a `list` of ones
->>>>>>> 840d7192
+
+### Fixed
+- `TypeError` when `subsample_table` is set to `null`
 
 ## [0.30.2] - 2020-08-06
 
