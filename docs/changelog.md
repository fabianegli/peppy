--- conflicted
+++ resolved
@@ -2,7 +2,7 @@
 
 This project adheres to [Semantic Versioning](https://semver.org/spec/v2.0.0.html) and [Keep a Changelog](https://keepachangelog.com/en/1.0.0/) format.
 
-<<<<<<< HEAD
+
 ## [0.32.0] -- unreleased
 
 ### Changed
@@ -21,11 +21,10 @@
 ### Fixed
 
 - Project string representation; [Issue 368](https://github.com/pepkit/peppy/issues/368)
-=======
+
 ## [0.31.2] -- 2021-11-04
 ### Fixed
 - Bug with setuptools 58
->>>>>>> f9392e61
 
 ## [0.31.1] -- 2021-04-15
 
